--- conflicted
+++ resolved
@@ -76,7 +76,4 @@
 bevy_undo = { path = "crates/bevy_undo" }
 bevy_infinite_grid = { path = "crates/bevy_infinite_grid" }
 bevy_editor_cam = { path = "crates/bevy_editor_cam" }
-<<<<<<< HEAD
-bevy_clipboard = { path = "crates/bevy_clipboard" }
-=======
->>>>>>> 3789a1b3
+bevy_clipboard = { path = "crates/bevy_clipboard" }
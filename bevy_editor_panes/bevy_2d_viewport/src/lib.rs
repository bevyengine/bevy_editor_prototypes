//! 2d Viewport for Bevy
use bevy::{
    prelude::*,
    render::{
        camera::RenderTarget,
        render_resource::{Extent3d, TextureFormat, TextureUsages},
    },
    ui::ui_layout_system,
};
use bevy_editor_camera::{EditorCamera2d, EditorCamera2dPlugin};
use bevy_editor_styles::Theme;
use bevy_pane_layout::{PaneContentNode, PaneRegistry};

/// The identifier for the 2D Viewport.
/// This is present on any pane that is a 2D Viewport.
#[derive(Component)]
pub struct Bevy2dViewport {
    camera: Entity,
}

impl Default for Bevy2dViewport {
    fn default() -> Self {
        Bevy2dViewport {
            camera: Entity::PLACEHOLDER,
        }
    }
}

/// Plugin for the 2D Viewport pane.
pub struct Viewport2dPanePlugin;

impl Plugin for Viewport2dPanePlugin {
    fn build(&self, app: &mut App) {
        app.add_plugins(EditorCamera2dPlugin)
            .add_systems(
                PostUpdate,
                update_render_target_size.after(ui_layout_system),
            )
            .add_observer(on_pane_creation)
            .add_observer(
                |trigger: Trigger<OnRemove, Bevy2dViewport>,
                 mut commands: Commands,
                 query: Query<&Bevy2dViewport>| {
                    // Despawn the viewport camera
                    commands
                        .entity(query.get(trigger.entity()).unwrap().camera)
                        .despawn_recursive();
                },
            );

        app.world_mut()
            .get_resource_or_init::<PaneRegistry>()
            .register("Viewport 2D", |mut commands, pane_root| {
                commands.entity(pane_root).insert(Bevy2dViewport::default());
            });

        // TODO remove this when we can load scenes
        // Spawn something to see in the viewport.
        app.world_mut().spawn(Sprite {
            custom_size: Some(Vec2::ONE * 150.),
            ..default()
        });
    }
}

fn on_pane_creation(
    trigger: Trigger<OnAdd, Bevy2dViewport>,
    mut commands: Commands,
    children_query: Query<&Children>,
    mut query: Query<&mut Bevy2dViewport>,
    content: Query<&PaneContentNode>,
    mut images: ResMut<Assets<Image>>,
    theme: Res<Theme>,
) {
    let pane_root = trigger.entity();
    let content_node = children_query
        .iter_descendants(pane_root)
        .find(|e| content.contains(*e))
        .unwrap();

    let mut image = Image::default();

    image.texture_descriptor.usage |= TextureUsages::RENDER_ATTACHMENT;
    image.texture_descriptor.format = TextureFormat::Bgra8UnormSrgb;

    let image_handle = images.add(image);

    let image_id = commands
        .spawn((
            UiImage {
                texture: image_handle.clone(),
                ..Default::default()
            },
<<<<<<< HEAD
            Style {
                position_type: PositionType::Absolute,
=======
            Node {
>>>>>>> 9c7c4a54
                top: Val::ZERO,
                bottom: Val::ZERO,
                left: Val::ZERO,
                right: Val::ZERO,
                ..default()
            },
        ))
        .set_parent(content_node)
        .id();

    let camera_id = commands
        .spawn((
            Camera2d,
            EditorCamera2d {
                enabled: false,
                ..default()
            },
            Camera {
                target: RenderTarget::Image(image_handle),
                clear_color: ClearColorConfig::Custom(theme.viewport_background_color),
                ..default()
            },
        ))
        .id();

    commands
        .entity(image_id)
        .observe(
            move |_trigger: Trigger<Pointer<Move>>, mut query: Query<&mut EditorCamera2d>| {
                let mut editor_camera = query.get_mut(camera_id).unwrap();
                editor_camera.enabled = true;
            },
        )
        .observe(
            move |_trigger: Trigger<Pointer<Out>>, mut query: Query<&mut EditorCamera2d>| {
                query.get_mut(camera_id).unwrap().enabled = false;
            },
        );

    query.get_mut(pane_root).unwrap().camera = camera_id;
}

fn update_render_target_size(
    query: Query<(Entity, &Bevy2dViewport)>,
    mut camera_query: Query<(&Camera, &mut EditorCamera2d)>,
    content: Query<&PaneContentNode>,
    children_query: Query<&Children>,
    pos_query: Query<
        (&ComputedNode, &GlobalTransform),
        Or<(Changed<ComputedNode>, Changed<GlobalTransform>)>,
    >,
    mut images: ResMut<Assets<Image>>,
) {
    for (pane_root, viewport) in &query {
        let content_node_id = children_query
            .iter_descendants(pane_root)
            .find(|e| content.contains(*e))
            .unwrap();

        let Ok((computed_node, global_transform)) = pos_query.get(content_node_id) else {
            continue;
        };
        // TODO Convert to physical pixels
        let content_node_size = computed_node.size();

        let node_position = global_transform.translation().xy();
        let rect = Rect::from_center_size(node_position, computed_node.size());

        let (camera, mut editor_camera) = camera_query.get_mut(viewport.camera).unwrap();

        editor_camera.viewport_override = Some(rect);

        let image_handle = camera.target.as_image().unwrap();
        let size = Extent3d {
            width: u32::max(1, content_node_size.x as u32),
            height: u32::max(1, content_node_size.y as u32),
            depth_or_array_layers: 1,
        };
        images.get_mut(image_handle).unwrap().resize(size);
    }
}<|MERGE_RESOLUTION|>--- conflicted
+++ resolved
@@ -91,12 +91,8 @@
                 texture: image_handle.clone(),
                 ..Default::default()
             },
-<<<<<<< HEAD
-            Style {
+            Node {
                 position_type: PositionType::Absolute,
-=======
-            Node {
->>>>>>> 9c7c4a54
                 top: Val::ZERO,
                 bottom: Val::ZERO,
                 left: Val::ZERO,

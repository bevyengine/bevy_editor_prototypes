//! A UI element for browsing assets in the Bevy Editor.
/// The intent of this system is to provide a simple and frictionless way to browse assets in the Bevy Editor.
/// The asset browser is a replica of the your asset directory on disk and get's automatically updated when the directory is modified.
use std::{path::PathBuf, time::SystemTime};

use atomicow::CowArc;
use bevy::{
    asset::{
        embedded_asset,
        io::{AssetSource, AssetSourceBuilders, AssetSourceId},
    },
    ecs::system::SystemId,
    prelude::*,
};
use bevy_editor_styles::Theme;
use bevy_pane_layout::{PaneContentNode, PaneRegistry};
use bevy_scroll_box::{spawn_scroll_box, ScrollBoxPlugin};
use directory_content::DirectoryContentNode;
use top_bar::TopBarNode;

mod directory_content;
mod top_bar;

/// The bevy asset browser plugin
pub struct AssetBrowserPanePlugin;

impl Plugin for AssetBrowserPanePlugin {
    fn build(&self, app: &mut App) {
        embedded_asset!(app, "assets/directory_icon.png");
        embedded_asset!(app, "assets/source_icon.png");
        embedded_asset!(app, "assets/file_icon.png");

        app.world_mut()
            .get_resource_or_init::<PaneRegistry>()
            .register("Asset Browser", |mut commands, pane_root| {
                commands.entity(pane_root).insert(AssetBrowserNode);
            });

        app.add_plugins(ScrollBoxPlugin)
            .insert_resource(AssetBrowserLocation::default())
            .insert_resource(directory_content::DirectoryContent::default())
            .init_resource::<AssetBrowserOneShotSystems>()
            .insert_resource(DirectoryLastModifiedTime(SystemTime::UNIX_EPOCH))
            .add_observer(on_pane_creation)
            .add_systems(Startup, directory_content::fetch_directory_content)
            .add_systems(Update, button_interaction)
            .add_systems(
                Update,
                (
                    directory_content::poll_fetch_task
                        .run_if(directory_content::run_if_fetch_task_is_running),
                    directory_content::refresh_ui
                        .after(directory_content::poll_fetch_task)
                        .run_if(directory_content::run_if_content_as_changed),
                ),
            );
    }
}

/// All the asset browser one shot systems
pub enum OneShotSystem {
    /// Refer to the system that fetches the directory content on disk
    FetchDirectoryContent,
    /// Refer to the system that refreshes the top bar UI
    RefreshTopBarUi,
}

/// All the asset browser one shot systems, see [`OneShotSystem`] enum for reference
#[derive(Resource)]
pub struct AssetBrowserOneShotSystems(pub [SystemId; 2]);

impl FromWorld for AssetBrowserOneShotSystems {
    fn from_world(world: &mut World) -> Self {
        // Order is important here! Should match the order of OneShotSystem enum
        Self([
            world.register_system(directory_content::fetch_directory_content),
            world.register_system(top_bar::refresh_location_path_ui),
        ])
    }
}

/// System Set to set up the Asset Browser.
#[derive(SystemSet, Debug, Clone, PartialEq, Eq, Hash)]
pub struct AssetBrowserSet;

/// The current location of the asset browser
#[derive(Resource, Debug, Clone, PartialEq, Eq)]
pub struct AssetBrowserLocation {
    /// The source id of the asset source to browse
    pub source_id: Option<AssetSourceId<'static>>,
    /// The path of the current directory relative to the asset source root
    pub path: PathBuf,
}

impl Default for AssetBrowserLocation {
    fn default() -> Self {
        Self {
            source_id: Some(AssetSourceId::Default),
            path: PathBuf::from(""),
        }
    }
}

/// The last time the current directory was modified
/// Used to check if the directory content needs to be refreshed
#[derive(Resource)]
pub struct DirectoryLastModifiedTime(pub SystemTime);

/// The root node for the asset browser.
#[derive(Component)]
pub struct AssetBrowserNode;

/// Spawn [`AssetBrowserNode`] once the pane is created
#[allow(clippy::too_many_arguments)]
pub fn on_pane_creation(
    trigger: Trigger<OnAdd, AssetBrowserNode>,
    mut commands: Commands,
    theme: Res<Theme>,
    children_query: Query<&Children>,
    content: Query<&PaneContentNode>,
    location: Res<AssetBrowserLocation>,
    asset_server: Res<AssetServer>,
    directory_content: Res<directory_content::DirectoryContent>,
    mut asset_sources_builder: ResMut<AssetSourceBuilders>,
) {
    let pane_root = trigger.entity();
    let content_node = children_query
        .iter_descendants(pane_root)
        .find(|e| content.contains(*e))
        .unwrap();

    commands
        .entity(content_node)
        .insert((Node {
            width: Val::Percent(100.0),
            height: Val::Percent(100.0),
            display: Display::Flex,
            flex_direction: FlexDirection::Column,
            ..default()
        },))
        .with_children(|parent| {
            // Top bar
            let mut top_bar_ec = parent.spawn((
                TopBarNode,
                Node {
                    height: Val::Px(30.0),
                    width: Val::Percent(100.0),
                    flex_direction: FlexDirection::Row,
                    align_items: AlignItems::Center,
                    padding: UiRect::horizontal(Val::Px(10.0)),
                    ..default()
                },
                theme.pane_header_background_color,
            ));
            top_bar::spawn_location_path_ui(&theme, &location, &mut top_bar_ec);

            // Directory content
            parent
                .spawn((
                    DirectoryContentNode,
                    Node {
<<<<<<< HEAD
                        width: Val::Percent(100.0),
                        height: Val::Percent(100.0),
=======
                        flex_direction: FlexDirection::Column,
                        width: Val::Percent(100.0),
                        height: Val::Percent(100.0),
                        align_self: AlignSelf::Stretch,
                        overflow: Overflow::clip_y(),
>>>>>>> 4a87f7fa
                        ..default()
                    },
                ))
                .with_children(|parent| {
<<<<<<< HEAD
                    spawn_scroll_box(parent, &theme);
=======
                    // Scroll box moving panel
                    let mut content_list_ec = parent.spawn((
                        Node {
                            position_type: PositionType::Absolute,
                            flex_wrap: FlexWrap::Wrap,
                            ..default()
                        },
                        ScrollingList::default(),
                        AccessibilityNode(NodeBuilder::new(Role::Grid)),
                    ));
                    directory_content::spawn_content_list_ui(
                        &mut content_list_ec,
                        &theme,
                        &asset_server,
                        &directory_content,
                        &location,
                        &mut asset_sources_builder,
                    );
>>>>>>> 4a87f7fa
                });
        });
}

/// Every type of button in the asset browser
#[derive(Component, Clone, Copy, PartialEq, Eq, Debug)]
pub enum ButtonType {
    /// A Path segment of the current asset browser location
    LocationSegment(LocationSegmentType),
    /// An asset button
    /// Used to interact with the assets in the directory content view
    AssetButton(AssetType),
}

/// All the types of location segments
#[derive(Clone, Copy, PartialEq, Eq, Debug)]
pub enum LocationSegmentType {
    /// The root segment, is an extra segment that mean that your nowwhere and wish to see what sources are available
    Root,
    /// A source segment, is a segment that represent a source
    Source,
    /// A directory segment, is a segment that represent a directory relative to the source root
    Directory,
}

/// Every type of asset the asset browser supports
#[derive(Default, Clone, Copy, PartialEq, Eq, Debug)]
pub enum AssetType {
    /// A type of asset that is not supported
    #[default]
    Unknown,
    /// A directory asset
    /// When clicked, the asset browser will step into the directory
    Directory,
    /// Special type of Asset that is used to represent the engine source
    EngineSource,
}

/// Map the asset type to the corresponding icon
pub fn content_button_to_icon(
    asset_type: &AssetType,
    asset_server: &Res<AssetServer>,
) -> Handle<Image> {
    match asset_type {
        AssetType::Directory => {
            asset_server.load("embedded://bevy_asset_browser/assets/directory_icon.png")
        }
        AssetType::EngineSource => {
            asset_server.load("embedded://bevy_asset_browser/assets/source_icon.png")
        }
        _ => asset_server.load("embedded://bevy_asset_browser/assets/file_icon.png"),
    }
}

const DEFAULT_SOURCE_ID_NAME: &str = "Default";

/// Convert the asset source id to a string
pub fn asset_source_id_to_string(asset_source_id: &AssetSourceId) -> String {
    match asset_source_id {
        AssetSourceId::Default => DEFAULT_SOURCE_ID_NAME.to_string(),
        AssetSourceId::Name(name) => name.to_string(),
    }
}

/// Handle the asset browser button interactions
pub fn button_interaction(
    mut commands: Commands,
    mut interaction_query: Query<
        (
            Entity,
            &Parent,
            &Interaction,
            &ButtonType,
            &mut BackgroundColor,
            &Children,
        ),
        (Changed<Interaction>, With<Button>),
    >,
    path_list_query: Query<&Children, With<TopBarNode>>,
    text_query: Query<&Text>,
    mut location: ResMut<AssetBrowserLocation>,
    mut asset_sources_builder: ResMut<AssetSourceBuilders>,
    one_shot_systems: Res<AssetBrowserOneShotSystems>,
) {
    for (
        button_entity,
        button_parent,
        interaction,
        button_type,
        mut background_color,
        button_children,
    ) in &mut interaction_query
    {
        match *interaction {
            Interaction::Pressed => {
                let location_as_changed = match button_type {
                    ButtonType::LocationSegment(LocationSegmentType::Root) => {
                        location.source_id = None;
                        location.path.clear();
                        true
                    }
                    ButtonType::LocationSegment(LocationSegmentType::Source) => {
                        location.path.clear();
                        true
                    }
                    ButtonType::LocationSegment(LocationSegmentType::Directory) => {
                        let path_list_children = path_list_query.get(button_parent.get()).expect(
                            "LocationSegment button should always have a TopBarNode parent",
                        );

                        // Last segment is the current directory, no need to reload
                        if button_entity == *path_list_children.last().unwrap() {
                            return;
                        }
                        let segment_position = path_list_children
                            .iter()
                            .step_by(2) // Step by 2 to go through each segment, skipping the separators
                            .skip(1) // Skip the "Sources" segment
                            .position(|child| *child == button_entity)
                            .unwrap();
                        location.path = location.path.iter().take(segment_position).collect();
                        true
                    }
                    ButtonType::AssetButton(AssetType::EngineSource) => {
                        let source_name = &text_query.get(button_children[1]).unwrap().0;
                        if source_name == DEFAULT_SOURCE_ID_NAME {
                            location.source_id = Some(AssetSourceId::Default);
                        } else {
                            location.source_id = asset_sources_builder
                                .build_sources(false, false)
                                .iter()
                                .find(|source| match source.id() {
                                    AssetSourceId::Name(CowArc::Static(name)) => {
                                        name == source_name
                                    }
                                    _ => false,
                                })
                                .map(AssetSource::id);
                        }
                        true
                    }
                    ButtonType::AssetButton(AssetType::Directory) => {
                        let directory_name = &text_query.get(button_children[1]).unwrap().0;
                        location.path.push(directory_name);
                        true
                    }
                    _ => false,
                };

                if location_as_changed {
                    commands.run_system(
                        one_shot_systems.0[OneShotSystem::FetchDirectoryContent as usize],
                    );
                    commands
                        .run_system(one_shot_systems.0[OneShotSystem::RefreshTopBarUi as usize]);
                }
            }
            Interaction::Hovered => match button_type {
                ButtonType::LocationSegment(_) | ButtonType::AssetButton(AssetType::Directory) => {
                    background_color.0 = Color::srgb(0.5, 0.5, 0.5); // TODO: Use theme
                }
                _ => {}
            },
            Interaction::None => match button_type {
                ButtonType::LocationSegment(_) => {
                    background_color.0 = top_bar::PATH_SEGMENT_BACKGROUND_COLOR;
                }
                ButtonType::AssetButton(AssetType::Directory) => {
                    background_color.0 = Color::NONE;
                }
                _ => {}
            },
        }
    }
}<|MERGE_RESOLUTION|>--- conflicted
+++ resolved
@@ -159,42 +159,13 @@
                 .spawn((
                     DirectoryContentNode,
                     Node {
-<<<<<<< HEAD
                         width: Val::Percent(100.0),
                         height: Val::Percent(100.0),
-=======
-                        flex_direction: FlexDirection::Column,
-                        width: Val::Percent(100.0),
-                        height: Val::Percent(100.0),
-                        align_self: AlignSelf::Stretch,
-                        overflow: Overflow::clip_y(),
->>>>>>> 4a87f7fa
                         ..default()
                     },
                 ))
                 .with_children(|parent| {
-<<<<<<< HEAD
                     spawn_scroll_box(parent, &theme);
-=======
-                    // Scroll box moving panel
-                    let mut content_list_ec = parent.spawn((
-                        Node {
-                            position_type: PositionType::Absolute,
-                            flex_wrap: FlexWrap::Wrap,
-                            ..default()
-                        },
-                        ScrollingList::default(),
-                        AccessibilityNode(NodeBuilder::new(Role::Grid)),
-                    ));
-                    directory_content::spawn_content_list_ui(
-                        &mut content_list_ec,
-                        &theme,
-                        &asset_server,
-                        &directory_content,
-                        &location,
-                        &mut asset_sources_builder,
-                    );
->>>>>>> 4a87f7fa
                 });
         });
 }

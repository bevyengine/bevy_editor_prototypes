//! Resizable, divider-able panes for Bevy.

mod handlers;
mod ui;

/// The Bevy Pane Layout system.
/// The intent of this system is to provide a way to create resizable, split-able panes in Bevy.
/// Mimicking the behavior of of Blender's layout system.
///
/// Blender Documentation: <https://docs.blender.org/manual/en/latest/interface/window_system/areas.html>
///
/// Requirements for a valid Pane:
/// - All panes must fit within their bounds, no overflow is allowed.
/// - Panes can not have power over the layout system, their dimensions are controlled by the layout system and should not be modified by anything else.
/// - All panes must have a header, a content area, however a footer is optional.
/// - Panes cannot have min/max sizes, they must be able to be resized to any size.
///   - If a pane can not be sensibly resized, it can overflow under the other panes.
/// - Panes must not interfere with each other, only temporary/absolute positioned elements are allowed to overlap panes.
use bevy::prelude::*;
use bevy_editor_styles::Theme;

use crate::ui::{spawn_divider, spawn_pane, spawn_resize_handle};

/// The Bevy Pane Layout Plugin.
pub struct PaneLayoutPlugin;

impl Plugin for PaneLayoutPlugin {
    fn build(&self, app: &mut App) {
        let mut pane_registry = app.world_mut().get_resource_or_init::<PaneRegistry>();

        // TODO Move these registrations to their respective crates.
        pane_registry.register("Properties", |mut _commands, _pane_root| {
            // Todo
        });

        pane_registry.register("Scene Tree", |mut _commands, _pane_root| {
            // Todo
        });

        app.init_resource::<DragState>()
            .init_resource::<PaneRegistry>()
            .add_systems(Startup, setup.in_set(PaneLayoutSet))
            .add_systems(
                Update,
                (
                    (cleanup_divider_single_child, apply_size).chain(),
                    on_pane_creation,
                )
                    .in_set(PaneLayoutSet),
            );
    }
}

fn apply_size(
    mut query: Query<(Entity, &Size, &mut Node), Changed<Size>>,
    divider_query: Query<&Divider>,
    parent_query: Query<&Parent>,
) {
    for (entity, size, mut style) in &mut query {
        let parent = parent_query.get(entity).unwrap().get();
        let Ok(e) = divider_query.get(parent) else {
            style.width = Val::Percent(100.);
            style.height = Val::Percent(100.);
            continue;
        };

        match e {
            Divider::Horizontal => {
                style.width = Val::Percent(size.0 * 100.);
                style.height = Val::Percent(100.);
            }
            Divider::Vertical => {
                style.width = Val::Percent(100.);
                style.height = Val::Percent(size.0 * 100.);
            }
        }
    }
}

#[derive(Resource, Default)]
struct DragState {
    is_dragging: bool,
    offset: f32,
    min: f32,
    max: f32,
    parent_node_size: f32,
}

fn on_pane_creation(
    mut query: Query<(Entity, &PaneRootNode), Added<PaneRootNode>>,
    mut pane_registry: ResMut<PaneRegistry>,
    mut commands: Commands,
) {
    for (entity, pane_root) in &mut query {
        let pane = pane_registry
            .panes
            .iter_mut()
            .find(|pane| pane.name == pane_root.name);

        if let Some(pane) = pane {
            (pane.creation_callback)(commands.reborrow(), entity);
        } else {
            warn!(
                "No pane found in the registry with name: '{}'",
                pane_root.name
            );
        }
    }
}

/// System Set to set up the Pane Layout.
#[derive(SystemSet, Debug, Clone, PartialEq, Eq, Hash)]
pub struct PaneLayoutSet;

/// A registry of pane types.
#[derive(Resource, Default)]
pub struct PaneRegistry {
    panes: Vec<Pane>,
}

impl PaneRegistry {
    /// Register a new pane type.
    pub fn register(
        &mut self,
        name: impl Into<String>,
        creation_callback: impl FnMut(Commands, Entity) + Send + Sync + 'static,
    ) {
        self.panes.push(Pane {
            name: name.into(),
            creation_callback: Box::new(creation_callback),
        });
    }
}

struct Pane {
    name: String,
    creation_callback: Box<dyn FnMut(Commands, Entity) + Send + Sync>,
}

// TODO There is no way to save or load layouts at this moment.
// The setup system currently just creates a default layout at startup.
fn setup(
    mut commands: Commands,
    theme: Res<Theme>,
    panes_root: Single<Entity, With<RootPaneLayoutNode>>,
) {
    commands.entity(*panes_root).insert((
        Node {
            padding: UiRect::all(Val::Px(1.)),
            flex_grow: 1.,
            width: Val::Percent(100.),

            ..default()
        },
        theme.background_color,
    ));

    let divider = spawn_divider(&mut commands, Divider::Horizontal, 1.)
        .set_parent(*panes_root)
        .id();

    let sub_divider = spawn_divider(&mut commands, Divider::Vertical, 0.2)
        .set_parent(divider)
        .id();

    spawn_pane(&mut commands, &theme, 0.4, "Scene Tree").set_parent(sub_divider);
    spawn_resize_handle(&mut commands, Divider::Vertical).set_parent(sub_divider);
    spawn_pane(&mut commands, &theme, 0.6, "Properties").set_parent(sub_divider);

    spawn_resize_handle(&mut commands, Divider::Horizontal).set_parent(divider);

    let asset_browser_divider = spawn_divider(&mut commands, Divider::Vertical, 0.8)
        .set_parent(divider)
        .id();

<<<<<<< HEAD
    spawn_pane(&mut commands, &theme, 0.8, "Viewport 3D").set_parent(asset_browser_divider);
=======
    spawn_pane(&mut commands, &theme, 0.70, "Viewport 2D").set_parent(asset_browser_divider);
>>>>>>> e0272927
    spawn_resize_handle(&mut commands, Divider::Vertical).set_parent(asset_browser_divider);
    spawn_pane(&mut commands, &theme, 0.30, "Asset Browser").set_parent(asset_browser_divider);
}

/// Removes a divider from the hierarchy when it has only one child left, replacing itself with that child.
fn cleanup_divider_single_child(
    mut commands: Commands,
    mut query: Query<(Entity, &Children, &Parent), (Changed<Children>, With<Divider>)>,
    mut size_query: Query<&mut Size>,
    children_query: Query<&Children>,
    resize_handle_query: Query<(), With<ResizeHandle>>,
) {
    for (entity, children, parent) in &mut query {
        let mut iter = children
            .iter()
            .filter(|child| !resize_handle_query.contains(**child));
        let child = *iter.next().unwrap();
        if iter.next().is_some() {
            continue;
        }

        let size = size_query.get(entity).unwrap().0;
        size_query.get_mut(child).unwrap().0 = size;

        // Find the index of this divider among its siblings
        let siblings = children_query.get(parent.get()).unwrap();
        let index = siblings.iter().position(|s| *s == entity).unwrap();

        commands
            .entity(parent.get())
            .insert_children(index, &[child]);
        commands.entity(entity).despawn_recursive();
    }
}

/// A node that divides an area into multiple areas along an axis.
#[derive(Component, Clone, Copy, PartialEq, Eq)]
enum Divider {
    Horizontal,
    Vertical,
}

#[derive(Component)]
struct ResizeHandle;

/// The fraction of space this element takes up in the [`Divider`] it's a child of.
#[derive(Component)]
struct Size(f32);

/// Root node to capture all editor UI elements, nothing but the layout system should modify this.
#[derive(Component)]
pub struct RootPaneLayoutNode;

/// Root node for each pane, holds all event nodes for layout and the basic structure for all Panes.
#[derive(Component)]
struct PaneRootNode {
    name: String,
}

/// Node to denote the area of the Pane.
#[derive(Component)]
pub struct PaneAreaNode;

/// Node to add widgets into the header of a Pane.
#[derive(Component)]
pub struct PaneHeaderNode;

/// Node to denote the content space of the Pane.
#[derive(Component)]
pub struct PaneContentNode;<|MERGE_RESOLUTION|>--- conflicted
+++ resolved
@@ -173,11 +173,8 @@
         .set_parent(divider)
         .id();
 
-<<<<<<< HEAD
-    spawn_pane(&mut commands, &theme, 0.8, "Viewport 3D").set_parent(asset_browser_divider);
-=======
-    spawn_pane(&mut commands, &theme, 0.70, "Viewport 2D").set_parent(asset_browser_divider);
->>>>>>> e0272927
+    spawn_pane(&mut commands, &theme, 0.70, "Viewport 3D").set_parent(asset_browser_divider);
+
     spawn_resize_handle(&mut commands, Divider::Vertical).set_parent(asset_browser_divider);
     spawn_pane(&mut commands, &theme, 0.30, "Asset Browser").set_parent(asset_browser_divider);
 }

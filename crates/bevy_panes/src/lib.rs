//! Resizable, draggable, collapsible and dockable panes for Bevy.
<<<<<<< HEAD
use bevy::prelude::*;
=======

/// an add function that adds two numbers
>>>>>>> bbe8f66f
pub fn add(left: u64, right: u64) -> u64 {
    left + right
}

#[cfg(test)]
mod tests {
    use super::*;

    #[test]
    fn it_works() {
        let result = add(2, 2);
        assert_eq!(result, 4);
    }
}

#[derive(Component)]
pub struct RootPaneLayoutNode;

#[derive(Component)]
pub struct PaneRootNode;

#[derive(Component)]
pub struct PaneAreaNode;

#[derive(Component)]
pub struct PaneHeaderNode;

#[derive(Component)]
pub struct PaneMenuButtonNode;

#[derive(Component)]
pub struct PaneSplitterNode;

#[derive(Component)]
pub struct TopResizeBarNode;

#[derive(Component)]
pub struct BottomResizeBarNode;

#[derive(Component)]
pub struct LeftResizeBarNode;

#[derive(Component)]
pub struct RightResizeBarNode;<|MERGE_RESOLUTION|>--- conflicted
+++ resolved
@@ -1,10 +1,6 @@
 //! Resizable, draggable, collapsible and dockable panes for Bevy.
-<<<<<<< HEAD
 use bevy::prelude::*;
-=======
 
-/// an add function that adds two numbers
->>>>>>> bbe8f66f
 pub fn add(left: u64, right: u64) -> u64 {
     left + right
 }

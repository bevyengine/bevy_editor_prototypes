[package]
name = "undo"
description = "Subcrate for the editor crate. Contains undo functionality."
version = "0.1.0"
edition = "2021"

<<<<<<< HEAD
# See more keys and their definitions at https://doc.rust-lang.org/cargo/reference/manifest.html

[dependencies]
bevy = "0.14.0"
pretty-type-name = "1.0.1"
=======
[dependencies]

[lints]
workspace = true
>>>>>>> bbe8f66f
<|MERGE_RESOLUTION|>--- conflicted
+++ resolved
@@ -4,15 +4,11 @@
 version = "0.1.0"
 edition = "2021"
 
-<<<<<<< HEAD
 # See more keys and their definitions at https://doc.rust-lang.org/cargo/reference/manifest.html
 
 [dependencies]
 bevy = "0.14.0"
 pretty-type-name = "1.0.1"
-=======
-[dependencies]
 
 [lints]
-workspace = true
->>>>>>> bbe8f66f
+workspace = true
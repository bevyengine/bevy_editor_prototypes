//! # Undo/Redo Example for Bevy
//!
//! This example demonstrates how to use the undo/redo functionality in a simple Bevy application.
//! It creates a cube that can be moved left and right, with the ability to undo and redo these movements.
//!
//! ## Features
//!
//! - A movable cube controlled by keyboard input
//! - Undo/redo functionality for cube movements
//! - Visual display of the undo history
//!
//! ## Controls
//!
//! - `A`: Move the cube left
//! - `D`: Move the cube right
//! - `Ctrl + Z`: Undo the last movement
//! - `Ctrl + Shift + Z`: Redo the last undone movement
//!
//! ## Code Overview
//!
//! The example consists of several key components:
//!
//! 1. `setup`: Initializes the scene with a cube, camera, and UI text.
//! 2. `move_cube`: Handles the cube movement based on keyboard input.
//! 3. `send_undo_event`: Listens for undo/redo key combinations and sends appropriate events.
//! 4. `write_undo_text`: Updates the UI text to display the current undo history.
//!
//! ## Important Notes
//!
//! - The `UndoMarker` component is added to the cube to enable undo/redo functionality for it.
//! - `OneFrameUndoIgnore` is used to prevent the initial Transform component addition from being recorded in the undo history.
//! - The `auto_reflected_undo::<Transform>()` call sets up automatic undo/redo tracking for the Transform component.
//!
//! ## Running the Example
//!
//! To run this example, ensure you have Bevy and the undo plugin added to your project's dependencies.
//! Then, you can run it using `cargo run --example undo_demo` (assuming you've named this file `examples/undo_demo.rs`).

use bevy::prelude::*;
use bevy_undo::*;

fn main() {
    App::new()
        .add_plugins(DefaultPlugins)
        .add_plugins(UndoPlugin)
        .auto_reflected_undo::<Transform>()
        .add_systems(Startup, setup)
        .add_systems(Update, (move_cube, send_undo_event, write_undo_text))
        .run();
}

#[derive(Component)]
struct Controller;

fn setup(
    mut cmd: Commands,
    mut meshes: ResMut<Assets<Mesh>>,
    mut materials: ResMut<Assets<StandardMaterial>>,
) {
    let cube_mesh = meshes.add(Cuboid::from_length(1.0));
    let material = materials.add(StandardMaterial {
        base_color: Color::srgb(0.3, 0.5, 0.3),
        ..Default::default()
    });

    cmd.spawn((
        Mesh3d(cube_mesh),
        MeshMaterial3d(material),
    ))
    .insert(Controller)
    .insert(UndoMarker) //Only entities with this marker will be able to undo
    .insert(OneFrameUndoIgnore::default()); // To prevent adding "Transform add" change in change chain

    cmd.spawn((
        Transform::from_xyz(0.0, 5.0, 10.0).looking_at(Vec3::ZERO, Vec3::Y),
        Camera3d::default()
    ));

    cmd.spawn((
        Node::default(),
        Style {
            width: Val::Percent(100.0),
            height: Val::Percent(100.0),
            justify_content: JustifyContent::Start,
            align_items: AlignItems::Start,
            ..Default::default()
        },
<<<<<<< HEAD
        ..Default::default()
    })
=======
    ))
>>>>>>> 178648fa
    .with_children(|parent| {
        parent.spawn((
            Text::new(""),
            TextFont::default(),
        ));
    });
}

fn move_cube(
    inputs: Res<ButtonInput<KeyCode>>,
    mut query: Query<&mut Transform, With<Controller>>,
    time: Res<Time>,
) {
    let speed = 10.0;
    if inputs.pressed(KeyCode::KeyA) {
        for mut transform in &mut query {
            transform.translation += Vec3::new(-1.0, 0.0, 0.0) * time.delta_seconds() * speed;
        }
    }

    if inputs.pressed(KeyCode::KeyD) {
        for mut transform in &mut query {
            transform.translation += Vec3::new(1.0, 0.0, 0.0) * time.delta_seconds() * speed;
        }
    }
}

fn send_undo_event(mut events: EventWriter<UndoRedo>, inputs: Res<ButtonInput<KeyCode>>) {
    if inputs.just_pressed(KeyCode::KeyZ)
        && inputs.pressed(KeyCode::ControlLeft)
        && !inputs.pressed(KeyCode::ShiftLeft)
    {
        events.send(UndoRedo::Undo);
    }

    if inputs.just_pressed(KeyCode::KeyZ)
        && inputs.pressed(KeyCode::ControlLeft)
        && inputs.pressed(KeyCode::ShiftLeft)
    {
        events.send(UndoRedo::Redo);
    }
}

fn write_undo_text(
    mut query: Query<&mut Text>,
    change_chain: Res<ChangeChain>, //Change chain in UndoPlugin
) {
    for mut text in &mut query {
        let mut t = "Registered changes\n".to_string();
       
        for change in change_chain.changes.iter() {
            t = format!("{}{}\n", t, change.debug_text())
        }

        text.0 = t;
    }
}<|MERGE_RESOLUTION|>--- conflicted
+++ resolved
@@ -85,12 +85,7 @@
             align_items: AlignItems::Start,
             ..Default::default()
         },
-<<<<<<< HEAD
-        ..Default::default()
-    })
-=======
     ))
->>>>>>> 178648fa
     .with_children(|parent| {
         parent.spawn((
             Text::new(""),
